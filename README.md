--- conflicted
+++ resolved
@@ -3,7 +3,7 @@
 
 ## Architecture
 ### PWN (logic)
-PWN is the core interface users are expected to use (also the only interactive contract allowing for permissionless external calls). 
+PWN is the core interface users are expected to use (also the only interactive contract allowing for permissionless external calls).
 The contract defines the workflow functionality and handles the market making. Allowing to:
 - Create Deeds with off-chain signed offer
 - Pay back loans
@@ -51,7 +51,7 @@
 3. Borrower can accept any offer which is made to collateral he/she owns.
 
     a) collateral is transferred to PWNVaul contract (should be approved for PWNVault)
-    
+
     b) loan asset is transferred from lender to borrower (should be approved for PWNVault)
 
     c) deed token is minted to represent a loan and transferred to a lender
@@ -68,15 +68,15 @@
 
     b) deed token is burned
 
-6. In case borrower is not able to repay loan in time, lender can claim borrowers collateral and borrower keeps the loan asset. 
+6. In case borrower is not able to repay loan in time, lender can claim borrowers collateral and borrower keeps the loan asset.
 
 ![Basic user flow](.github/img/user_flow.png "Basic user flow")
 
 ## Offer types
-Lender can choose between two types while making an offer. Basic and flexible. 
+Lender can choose between two types while making an offer. Basic and flexible.
 
 ### Basic
-Basic offer is where lender is setting all loan parameters up-front and borrower has an option to accept of not. Nothing else. 
+Basic offer is where lender is setting all loan parameters up-front and borrower has an option to accept of not. Nothing else.
 
 ### Flexible
 With flexible offers, lender can give borrower additional flexibilty by not providing concrete values but rather give borrower ranges for several parameters. When accepting an offer, borrower has to provider concrete values to proceed. This increases a lenders chance to have their offer accepted as it could be accepted by more borrowers.
@@ -90,15 +90,9 @@
 - PWNVault deployed at: _TBD_
 
 ### Rinkeby testnet
-<<<<<<< HEAD
 - PWN deployed at: _TBD_
 - PWNDeed deployed at: _TBD_
 - PWNVault deployed at: _TBD_
-=======
-- PWN deployed at: _0xcBFa1D792F5bf3986f30A3fe14707005B00B0152_
-- PWNDeed deployed at: _0x055dcDB5A5E67D889A934571B6bE9AF0d8c5BF77_
-- PWNVault deployed at: _0x3F1f80062299614B59B035f66E416c016da4F6Ff_
->>>>>>> 77f49cff
 
 ### OpenSea shortcuts
 - PWN Deeds Listings: https://opensea.io/collection/pwn-deed
