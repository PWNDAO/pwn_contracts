--- conflicted
+++ resolved
@@ -73,11 +73,7 @@
         credit.approve(address(__d.simpleLoan), 100e18);
 
         // Proposal data (need for vm.prank to work properly when creating a loan)
-<<<<<<< HEAD
-        bytes memory proposalData = deployment.simpleLoanSimpleProposal.encodeProposalData(proposal, proposalValues);
-=======
-        bytes memory proposalData = __d.simpleLoanSimpleProposal.encodeProposalData(proposal);
->>>>>>> ef1374d7
+        bytes memory proposalData = __d.simpleLoanSimpleProposal.encodeProposalData(proposal, proposalValues);
 
         // Create LOAN
         vm.prank(borrower);
