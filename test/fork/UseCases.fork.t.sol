--- conflicted
+++ resolved
@@ -88,11 +88,7 @@
         vm.prank(lender);
         __d.simpleLoanSimpleProposal.makeProposal(proposal);
 
-<<<<<<< HEAD
-        bytes memory proposalData = deployment.simpleLoanSimpleProposal.encodeProposalData(proposal, proposalValues);
-=======
-        bytes memory proposalData = __d.simpleLoanSimpleProposal.encodeProposalData(proposal);
->>>>>>> ef1374d7
+        bytes memory proposalData = __d.simpleLoanSimpleProposal.encodeProposalData(proposal, proposalValues);
 
         // Create a loan
         if (revertData.length > 0) {
@@ -395,11 +391,7 @@
         vm.prank(lender);
         __d.simpleLoanSimpleProposal.makeProposal(proposal);
 
-<<<<<<< HEAD
-        bytes memory proposalData = deployment.simpleLoanSimpleProposal.encodeProposalData(proposal, proposalValues);
-=======
-        bytes memory proposalData = __d.simpleLoanSimpleProposal.encodeProposalData(proposal);
->>>>>>> ef1374d7
+        bytes memory proposalData = __d.simpleLoanSimpleProposal.encodeProposalData(proposal, proposalValues);
 
         // Create a loan
         vm.prank(borrower);
@@ -492,11 +484,7 @@
         vm.prank(lender);
         __d.simpleLoanSimpleProposal.makeProposal(proposal);
 
-<<<<<<< HEAD
-        bytes memory proposalData = deployment.simpleLoanSimpleProposal.encodeProposalData(proposal, proposalValues);
-=======
-        bytes memory proposalData = __d.simpleLoanSimpleProposal.encodeProposalData(proposal);
->>>>>>> ef1374d7
+        bytes memory proposalData = __d.simpleLoanSimpleProposal.encodeProposalData(proposal, proposalValues);
 
         // Create a loan
         vm.prank(borrower);
@@ -530,11 +518,7 @@
         vm.prank(secondLender);
         __d.simpleLoanSimpleProposal.makeProposal(proposal);
 
-<<<<<<< HEAD
-        proposalData = deployment.simpleLoanSimpleProposal.encodeProposalData(proposal, proposalValues);
-=======
-        proposalData = __d.simpleLoanSimpleProposal.encodeProposalData(proposal);
->>>>>>> ef1374d7
+        proposalData = __d.simpleLoanSimpleProposal.encodeProposalData(proposal, proposalValues);
 
         // Refinance original loan
         vm.prank(borrower);
@@ -614,11 +598,7 @@
         vm.prank(lender);
         __d.simpleLoanSimpleProposal.makeProposal(proposal);
 
-<<<<<<< HEAD
-        bytes memory proposalData = deployment.simpleLoanSimpleProposal.encodeProposalData(proposal, proposalValues);
-=======
-        bytes memory proposalData = __d.simpleLoanSimpleProposal.encodeProposalData(proposal);
->>>>>>> ef1374d7
+        bytes memory proposalData = __d.simpleLoanSimpleProposal.encodeProposalData(proposal, proposalValues);
 
         // Create a loan
         vm.prank(borrower);
@@ -649,11 +629,7 @@
         vm.prank(lender);
         __d.simpleLoanSimpleProposal.makeProposal(proposal);
 
-<<<<<<< HEAD
-        proposalData = deployment.simpleLoanSimpleProposal.encodeProposalData(proposal, proposalValues);
-=======
-        proposalData = __d.simpleLoanSimpleProposal.encodeProposalData(proposal);
->>>>>>> ef1374d7
+        proposalData = __d.simpleLoanSimpleProposal.encodeProposalData(proposal, proposalValues);
 
         // Refinance original loan
         vm.prank(borrower);
