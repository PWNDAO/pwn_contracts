// SPDX-License-Identifier: GPL-3.0-only
pragma solidity 0.8.16;

import { PWNHubTags } from "pwn/hub/PWNHubTags.sol";
import {
    PWNSimpleLoanElasticChainlinkProposal,
    PWNSimpleLoanProposal,
    PWNSimpleLoan,
    IChainlinkAggregatorLike,
    IChainlinkFeedRegistryLike,
    Chainlink
} from "pwn/loan/terms/simple/proposal/PWNSimpleLoanElasticChainlinkProposal.sol";

import { PWNSimpleLoanElasticChainlinkProposalHarness } from "test/harness/PWNSimpleLoanElasticChainlinkProposalHarness.sol";
import { ChainlinkDenominations } from "test/helper/ChainlinkDenominations.sol";
import {
    MultiToken,
    Math,
    PWNSimpleLoanProposalTest,
    PWNSimpleLoanProposal_AcceptProposal_Test
} from "test/unit/PWNSimpleLoanProposal.t.sol";


abstract contract PWNSimpleLoanElasticChainlinkProposalTest is PWNSimpleLoanProposalTest {

    PWNSimpleLoanElasticChainlinkProposalHarness proposalContract;
    PWNSimpleLoanElasticChainlinkProposal.Proposal proposal;
    PWNSimpleLoanElasticChainlinkProposal.ProposalValues proposalValues;

    address feedRegistry = makeAddr("feedRegistry");
    address feed = makeAddr("feed");
    address weth = makeAddr("weth");
    address l2SequencerUptimeFeed = makeAddr("l2SequencerUptimeFeed");

    event ProposalMade(bytes32 indexed proposalHash, address indexed proposer, PWNSimpleLoanElasticChainlinkProposal.Proposal proposal);

    function setUp() virtual public override {
        super.setUp();

        vm.etch(token, "bytes");

        proposalContract = new PWNSimpleLoanElasticChainlinkProposalHarness(hub, revokedNonce, config, utilizedCredit, feedRegistry, address(0), weth);
        proposalContractAddr = PWNSimpleLoanProposal(proposalContract);

        bool[] memory feedInvertFlags = new bool[](1);
        feedInvertFlags[0] = false;

        proposal = PWNSimpleLoanElasticChainlinkProposal.Proposal({
            collateralCategory: MultiToken.Category.ERC1155,
            collateralAddress: token,
            collateralId: 0,
            checkCollateralStateFingerprint: true,
            collateralStateFingerprint: keccak256("some state fingerprint"),
            creditAddress: token,
            feedIntermediaryDenominations: new address[](0),
            feedInvertFlags: feedInvertFlags,
            loanToValue: 10000, // 100%
            minCreditAmount: 1,
            availableCreditLimit: 0,
            utilizedCreditId: 0,
            fixedInterestAmount: 1,
            accruingInterestAPR: 0,
            durationOrDate: 1 days,
            expiration: 60303,
            acceptorController: address(0),
            acceptorControllerData: "",
            proposer: proposer,
            proposerSpecHash: keccak256("proposer spec"),
            isOffer: true,
            refinancingLoanId: 0,
            nonceSpace: 1,
            nonce: uint256(keccak256("nonce_1")),
            loanContract: activeLoanContract
        });

        proposalValues = PWNSimpleLoanElasticChainlinkProposal.ProposalValues({
            creditAmount: 1000,
            acceptorControllerData: ""
        });

        _mockFeed(feed);
        _mockLastRoundData(feed, 1e18, 1);
        _mockFeedDecimals(feed, 18);
        _mockSequencerUptimeFeed(true, block.timestamp - 1);
    }


    function _proposalHash(PWNSimpleLoanElasticChainlinkProposal.Proposal memory _proposal) internal view returns (bytes32) {
        return keccak256(abi.encodePacked(
            "\x19\x01",
            keccak256(abi.encode(
                keccak256("EIP712Domain(string name,string version,uint256 chainId,address verifyingContract)"),
                keccak256("PWNSimpleLoanElasticChainlinkProposal"),
                keccak256("1.1"),
                block.chainid,
                proposalContractAddr
            )),
            keccak256(abi.encodePacked(
                keccak256("Proposal(uint8 collateralCategory,address collateralAddress,uint256 collateralId,bool checkCollateralStateFingerprint,bytes32 collateralStateFingerprint,address creditAddress,address[] feedIntermediaryDenominations,bool[] feedInvertFlags,uint256 loanToValue,uint256 minCreditAmount,uint256 availableCreditLimit,bytes32 utilizedCreditId,uint256 fixedInterestAmount,uint24 accruingInterestAPR,uint32 durationOrDate,uint40 expiration,address acceptorController,bytes acceptorControllerData,address proposer,bytes32 proposerSpecHash,bool isOffer,uint256 refinancingLoanId,uint256 nonceSpace,uint256 nonce,address loanContract)"),
                proposalContract.exposed_erc712EncodeProposal(_proposal)
            ))
        ));
    }

    function _updateProposal(CommonParams memory _params) internal {
        proposal.collateralAddress = _params.collateralAddress;
        proposal.collateralId = _params.collateralId;
        proposal.checkCollateralStateFingerprint = _params.checkCollateralStateFingerprint;
        proposal.collateralStateFingerprint = _params.collateralStateFingerprint;
        proposal.availableCreditLimit = _params.availableCreditLimit;
        proposal.utilizedCreditId = _params.utilizedCreditId;
        proposal.durationOrDate = _params.durationOrDate;
        proposal.expiration = _params.expiration;
        proposal.acceptorController = _params.acceptorController;
        proposal.acceptorControllerData = _params.acceptorControllerProposerData;
        proposal.proposer = _params.proposer;
        proposal.isOffer = _params.isOffer;
        proposal.refinancingLoanId = _params.refinancingLoanId;
        proposal.nonceSpace = _params.nonceSpace;
        proposal.nonce = _params.nonce;
        proposal.loanContract = _params.loanContract;

        proposalValues.creditAmount = _params.creditAmount;
        proposalValues.acceptorControllerData = _params.acceptorControllerAcceptorData;

        vm.etch(proposal.collateralAddress, "bytes");
    }


    function _callAcceptProposalWith(Params memory _params) internal override returns (bytes32, PWNSimpleLoan.Terms memory) {
        _mockLastRoundData(feed, 1e18, block.timestamp); // To avoid "ChainlinkFeedPriceTooOld" error

        _updateProposal(_params.common);
        return proposalContract.acceptProposal({
            acceptor: _params.acceptor,
            refinancingLoanId: _params.refinancingLoanId,
            proposalData: abi.encode(proposal, proposalValues),
            proposalInclusionProof: _params.proposalInclusionProof,
            signature: _params.signature
        });
    }

    function _getProposalHashWith(Params memory _params) internal override returns (bytes32) {
        _updateProposal(_params.common);
        return _proposalHash(proposal);
    }

    function _mockFeed(address _feed) internal {
        vm.mockCall(
            feedRegistry,
            abi.encodeWithSelector(IChainlinkFeedRegistryLike.getFeed.selector),
            abi.encode(_feed)
        );
    }

    function _mockFeed(address _feed, address base, address quote) internal {
        vm.mockCall(
            feedRegistry,
            abi.encodeWithSelector(IChainlinkFeedRegistryLike.getFeed.selector, base, quote),
            abi.encode(_feed)
        );
    }

    function _mockLastRoundData(address _feed, int256 answer, uint256 updatedAt) internal {
        vm.mockCall(
            _feed,
            abi.encodeWithSelector(IChainlinkAggregatorLike.latestRoundData.selector),
            abi.encode(0, answer, 0, updatedAt, 0)
        );
    }

    function _mockFeedDecimals(address _feed, uint8 decimals) internal {
        vm.mockCall(
            _feed,
            abi.encodeWithSelector(IChainlinkAggregatorLike.decimals.selector),
            abi.encode(decimals)
        );
    }

    function _mockSequencerUptimeFeed(bool isUp, uint256 startedAt) internal {
        vm.mockCall(
            l2SequencerUptimeFeed,
            abi.encodeWithSelector(IChainlinkAggregatorLike.latestRoundData.selector),
            abi.encode(0, isUp ? 0 : 1, startedAt, 0, 0)
        );
    }

    function _mockAssetDecimals(address asset, uint8 decimals) internal {
        vm.mockCall(asset, abi.encodeWithSignature("decimals()"), abi.encode(decimals));
    }

}


/*----------------------------------------------------------*|
|*  # REVOKE NONCE                                          *|
|*----------------------------------------------------------*/

contract PWNSimpleLoanElasticChainlinkProposal_RevokeNonce_Test is PWNSimpleLoanElasticChainlinkProposalTest {

    function testFuzz_shouldCallRevokeNonce(address caller, uint256 nonceSpace, uint256 nonce) external {
        vm.expectCall(
            revokedNonce,
            abi.encodeWithSignature("revokeNonce(address,uint256,uint256)", caller, nonceSpace, nonce)
        );

        vm.prank(caller);
        proposalContract.revokeNonce(nonceSpace, nonce);
    }

}


/*----------------------------------------------------------*|
|*  # GET PROPOSAL HASH                                     *|
|*----------------------------------------------------------*/

contract PWNSimpleLoanElasticChainlinkProposal_GetProposalHash_Test is PWNSimpleLoanElasticChainlinkProposalTest {

    function test_shouldReturnProposalHash() external {
        assertEq(_proposalHash(proposal), proposalContract.getProposalHash(proposal));
    }

}


/*----------------------------------------------------------*|
|*  # MAKE PROPOSAL                                         *|
|*----------------------------------------------------------*/

contract PWNSimpleLoanElasticChainlinkProposal_MakeProposal_Test is PWNSimpleLoanElasticChainlinkProposalTest {

    function testFuzz_shouldFail_whenCallerIsNotProposer(address caller) external {
        vm.assume(caller != proposal.proposer);

        vm.expectRevert(abi.encodeWithSelector(PWNSimpleLoanProposal.CallerIsNotStatedProposer.selector, proposal.proposer));
        vm.prank(caller);
        proposalContract.makeProposal(proposal);
    }

    function test_shouldEmit_ProposalMade() external {
        vm.expectEmit();
        emit ProposalMade(_proposalHash(proposal), proposal.proposer, proposal);

        vm.prank(proposal.proposer);
        proposalContract.makeProposal(proposal);
    }

    function test_shouldMakeProposal() external {
        vm.prank(proposal.proposer);
        proposalContract.makeProposal(proposal);

        assertTrue(proposalContract.proposalsMade(_proposalHash(proposal)));
    }

    function test_shouldReturnProposalHash() external {
        vm.prank(proposal.proposer);
        assertEq(proposalContract.makeProposal(proposal), _proposalHash(proposal));
    }

}


/*----------------------------------------------------------*|
|*  # ENCODE PROPOSAL DATA                                  *|
|*----------------------------------------------------------*/

contract PWNSimpleLoanElasticChainlinkProposal_EncodeProposalData_Test is PWNSimpleLoanElasticChainlinkProposalTest {

    function test_shouldReturnEncodedProposalData() external {
        assertEq(
            proposalContract.encodeProposalData(proposal, proposalValues),
            abi.encode(proposal, proposalValues)
        );
    }

}


/*----------------------------------------------------------*|
|*  # DECODE PROPOSAL DATA                                  *|
|*----------------------------------------------------------*/

contract PWNSimpleLoanElasticChainlinkProposal_DecodeProposalData_Test is PWNSimpleLoanElasticChainlinkProposalTest {

    function test_shouldReturnDecodedProposalData() external {
        (
            PWNSimpleLoanElasticChainlinkProposal.Proposal memory _proposal,
            PWNSimpleLoanElasticChainlinkProposal.ProposalValues memory _proposalValues
        ) = proposalContract.decodeProposalData(abi.encode(proposal, proposalValues));

        assertEq(uint8(_proposal.collateralCategory), uint8(proposal.collateralCategory));
        assertEq(_proposal.collateralAddress, proposal.collateralAddress);
        assertEq(_proposal.collateralId, proposal.collateralId);
        assertEq(_proposal.checkCollateralStateFingerprint, proposal.checkCollateralStateFingerprint);
        assertEq(_proposal.collateralStateFingerprint, proposal.collateralStateFingerprint);
        assertEq(_proposal.creditAddress, proposal.creditAddress);
        assertEq(_proposal.feedIntermediaryDenominations.length, proposal.feedIntermediaryDenominations.length);
        for (uint256 i; i < _proposal.feedIntermediaryDenominations.length; ++i) {
            assertEq(_proposal.feedIntermediaryDenominations[i], proposal.feedIntermediaryDenominations[i]);
        }
        assertEq(_proposal.feedInvertFlags.length, proposal.feedInvertFlags.length);
        for (uint256 i; i < _proposal.feedInvertFlags.length; ++i) {
            assertEq(_proposal.feedInvertFlags[i], proposal.feedInvertFlags[i]);
        }
        assertEq(_proposal.loanToValue, proposal.loanToValue);
        assertEq(_proposal.minCreditAmount, proposal.minCreditAmount);
        assertEq(_proposal.availableCreditLimit, proposal.availableCreditLimit);
        assertEq(_proposal.utilizedCreditId, proposal.utilizedCreditId);
        assertEq(_proposal.fixedInterestAmount, proposal.fixedInterestAmount);
        assertEq(_proposal.accruingInterestAPR, proposal.accruingInterestAPR);
        assertEq(_proposal.durationOrDate, proposal.durationOrDate);
        assertEq(_proposal.expiration, proposal.expiration);
        assertEq(_proposal.acceptorController, proposal.acceptorController);
        assertEq(_proposal.acceptorControllerData, proposal.acceptorControllerData);
        assertEq(_proposal.proposer, proposal.proposer);
        assertEq(_proposal.isOffer, proposal.isOffer);
        assertEq(_proposal.refinancingLoanId, proposal.refinancingLoanId);
        assertEq(_proposal.nonceSpace, proposal.nonceSpace);
        assertEq(_proposal.nonce, proposal.nonce);
        assertEq(_proposal.loanContract, proposal.loanContract);

        assertEq(_proposalValues.creditAmount, proposalValues.creditAmount);
        assertEq(_proposalValues.acceptorControllerData, proposalValues.acceptorControllerData);
    }

}


/*----------------------------------------------------------*|
|*  # GET COLLATERAL AMOUNT                                 *|
|*----------------------------------------------------------*/

contract PWNSimpleLoanElasticChainlinkProposal_GetCollateralAmount_Test is PWNSimpleLoanElasticChainlinkProposalTest {

    address collAddr = makeAddr("collAddr");
    address credAddr = makeAddr("credAddr");
    uint256 credAmount = 100e18;
    uint256 loanToValue = 5000; // 50%
    address[] feedIntermediaryDenominations;
    bool[] feedInvertFlags;
    uint256 L2_GRACE_PERIOD;

    function setUp() virtual override public {
        super.setUp();

        feedIntermediaryDenominations = new address[](0);
        feedInvertFlags = new bool[](1);
        feedInvertFlags[0] = false;
        L2_GRACE_PERIOD = Chainlink.L2_GRACE_PERIOD;

        _mockAssetDecimals(collAddr, 18);
        _mockAssetDecimals(credAddr, 18);
    }


    function test_shouldFetchSequencerUptimeFeed_whenFeedSet() external {
        vm.warp(1e9);

        proposalContract = new PWNSimpleLoanElasticChainlinkProposalHarness(hub, revokedNonce, config, utilizedCredit, feedRegistry, l2SequencerUptimeFeed, weth);
        _mockSequencerUptimeFeed(true, block.timestamp - L2_GRACE_PERIOD - 1);
        _mockLastRoundData(feed, 1e18, block.timestamp);

        vm.expectCall(
            l2SequencerUptimeFeed,
            abi.encodeWithSelector(IChainlinkAggregatorLike.latestRoundData.selector)
        );

        proposalContract.getCollateralAmount(credAddr, credAmount, collAddr, feedIntermediaryDenominations, feedInvertFlags, loanToValue);
    }

    function test_shouldFail_whenL2SequencerDown_whenFeedSet() external {
        vm.warp(1e9);

        proposalContract = new PWNSimpleLoanElasticChainlinkProposalHarness(hub, revokedNonce, config, utilizedCredit, feedRegistry, l2SequencerUptimeFeed, weth);
        _mockSequencerUptimeFeed(false, block.timestamp - L2_GRACE_PERIOD - 1);

        vm.expectRevert(abi.encodeWithSelector(Chainlink.L2SequencerDown.selector));
        proposalContract.getCollateralAmount(credAddr, credAmount, collAddr, feedIntermediaryDenominations, feedInvertFlags, loanToValue);
    }

    function testFuzz_shouldFail_whenL2SequencerUp_whenInGracePeriod_whenFeedSet(uint256 startedAt) external {
        vm.warp(1e9);
        startedAt = bound(startedAt, block.timestamp - L2_GRACE_PERIOD, block.timestamp);

        proposalContract = new PWNSimpleLoanElasticChainlinkProposalHarness(hub, revokedNonce, config, utilizedCredit, feedRegistry, l2SequencerUptimeFeed, weth);
        _mockSequencerUptimeFeed(true, startedAt);

        vm.expectRevert(
            abi.encodeWithSelector(
                Chainlink.GracePeriodNotOver.selector,
                block.timestamp - startedAt, L2_GRACE_PERIOD
            )
        );
        proposalContract.getCollateralAmount(credAddr, credAmount, collAddr, feedIntermediaryDenominations, feedInvertFlags, loanToValue);
    }

    function test_shouldNotFetchSequencerUptimeFeed_whenFeedNotSet() external {
        vm.expectCall(
            l2SequencerUptimeFeed,
            abi.encodeWithSelector(IChainlinkAggregatorLike.latestRoundData.selector),
            0
        );

        proposalContract.getCollateralAmount(credAddr, credAmount, collAddr, feedIntermediaryDenominations, feedInvertFlags, loanToValue);
    }

    function test_shouldFail_whenIntermediaryDenominationsOutOfBounds() external {
        uint256 max = proposalContract.MAX_INTERMEDIARY_DENOMINATIONS();
        feedIntermediaryDenominations = new address[](max + 1);

        vm.expectRevert(
            abi.encodeWithSelector(
<<<<<<< HEAD
                Chainlink.IntermediaryDenominationsOutOfBounds.selector,
                3, proposalContract.MAX_INTERMEDIARY_DENOMINATIONS()
=======
                PWNSimpleLoanElasticChainlinkProposal.IntermediaryDenominationsOutOfBounds.selector, max + 1, max
>>>>>>> 447630b9
            )
        );
        proposalContract.getCollateralAmount(credAddr, credAmount, collAddr, feedIntermediaryDenominations, feedInvertFlags, loanToValue);
    }

    function test_shouldFetchCreditAndCollateralPrices() external {
        feedIntermediaryDenominations = new address[](2);
        feedIntermediaryDenominations[0] = makeAddr("inter1");
        feedIntermediaryDenominations[1] = makeAddr("inter2");
        feedInvertFlags = new bool[](3);
        feedInvertFlags[0] = false;
        feedInvertFlags[1] = false;
        feedInvertFlags[2] = false;

        vm.expectCall(
            feedRegistry,
            abi.encodeWithSelector(IChainlinkFeedRegistryLike.getFeed.selector, credAddr, feedIntermediaryDenominations[0])
        );
        vm.expectCall(
            feedRegistry,
            abi.encodeWithSelector(IChainlinkFeedRegistryLike.getFeed.selector, feedIntermediaryDenominations[0], feedIntermediaryDenominations[1])
        );
        vm.expectCall(
            feedRegistry,
            abi.encodeWithSelector(IChainlinkFeedRegistryLike.getFeed.selector, feedIntermediaryDenominations[1], collAddr)
        );

        proposalContract.getCollateralAmount(credAddr, credAmount, collAddr, feedIntermediaryDenominations, feedInvertFlags, loanToValue);
    }

    function test_shouldFetchETHPrice_whenWETH() external {
        _mockAssetDecimals(weth, 18);

        vm.expectCall(
            feedRegistry,
            abi.encodeWithSelector(IChainlinkFeedRegistryLike.getFeed.selector, ChainlinkDenominations.ETH, collAddr)
        );
        proposalContract.getCollateralAmount(weth, credAmount, collAddr, feedIntermediaryDenominations, feedInvertFlags, loanToValue);

        vm.expectCall(
            feedRegistry,
            abi.encodeWithSelector(IChainlinkFeedRegistryLike.getFeed.selector, credAddr, ChainlinkDenominations.ETH)
        );
        proposalContract.getCollateralAmount(credAddr, credAmount, weth, feedIntermediaryDenominations, feedInvertFlags, loanToValue);
    }

    function test_shouldReturnCorrectDecimals() external {
        // price = 1

        _mockAssetDecimals(collAddr, 18);
        _mockAssetDecimals(credAddr, 6);
        assertEq(
            proposalContract.getCollateralAmount(credAddr, 8e6, collAddr, feedIntermediaryDenominations, feedInvertFlags, 2000),
            40e18
        );

        _mockAssetDecimals(collAddr, 6);
        _mockAssetDecimals(credAddr, 18);
        assertEq(
            proposalContract.getCollateralAmount(credAddr, 8e18, collAddr, feedIntermediaryDenominations, feedInvertFlags, 2000),
            40e6
        );

        _mockAssetDecimals(weth, 0);
        _mockAssetDecimals(credAddr, 18);
        assertEq(
            proposalContract.getCollateralAmount(credAddr, 8e18, weth, feedIntermediaryDenominations, feedInvertFlags, 2000),
            40
        );
    }

    function test_shouldReturnCollateralAmount() external {
        _mockFeedDecimals(feed, 8);

        _mockLastRoundData(feed, 300e8, 1);
        assertEq(
            proposalContract.getCollateralAmount(credAddr, 8e18, collAddr, feedIntermediaryDenominations, feedInvertFlags, 2000),
            12000e18
        );

        _mockLastRoundData(feed, 1e8, 1);
        assertEq(
            proposalContract.getCollateralAmount(credAddr, 0, collAddr, feedIntermediaryDenominations, feedInvertFlags, 2000),
            0
        );

        _mockLastRoundData(feed, 0.5e8, 1);
        assertEq(
            proposalContract.getCollateralAmount(credAddr, 20e18, collAddr, feedIntermediaryDenominations, feedInvertFlags, 8000),
            12.5e18
        );

        _mockLastRoundData(feed, 4e8, 1);
        assertEq(
            proposalContract.getCollateralAmount(credAddr, 20e18, collAddr, feedIntermediaryDenominations, feedInvertFlags, 20000),
            40e18
        );
    }

}


/*----------------------------------------------------------*|
|*  # ACCEPT PROPOSAL                                       *|
|*----------------------------------------------------------*/

contract PWNSimpleLoanElasticChainlinkProposal_AcceptProposal_Test is PWNSimpleLoanElasticChainlinkProposalTest, PWNSimpleLoanProposal_AcceptProposal_Test(0) {

    function setUp() virtual public override(PWNSimpleLoanElasticChainlinkProposalTest, PWNSimpleLoanProposalTest) {
        super.setUp();
    }


    function test_shouldFail_whenZeroMinCreditAmount() external {
        proposal.minCreditAmount = 0;

        bytes32 proposalHash = _proposalHash(proposal);

        vm.expectRevert(abi.encodeWithSelector(PWNSimpleLoanElasticChainlinkProposal.MinCreditAmountNotSet.selector));
        vm.prank(activeLoanContract);
        proposalContract.acceptProposal({
            acceptor: acceptor,
            refinancingLoanId: 0,
            proposalData: abi.encode(proposal, proposalValues),
            proposalInclusionProof: new bytes32[](0),
            signature: _sign(proposerPK, proposalHash)
        });
    }

    function testFuzz_shouldFail_whenCreditAmountLessThanMinCreditAmount(
        uint256 minCreditAmount, uint256 creditAmount
    ) external {
        proposal.minCreditAmount = bound(minCreditAmount, 1, type(uint256).max);
        proposalValues.creditAmount = bound(creditAmount, 0, proposal.minCreditAmount - 1);

        bytes32 proposalHash = _proposalHash(proposal);

        vm.expectRevert(
            abi.encodeWithSelector(
                PWNSimpleLoanElasticChainlinkProposal.InsufficientCreditAmount.selector,
                proposalValues.creditAmount,
                proposal.minCreditAmount
            )
        );
        vm.prank(activeLoanContract);
        proposalContract.acceptProposal({
            acceptor: acceptor,
            refinancingLoanId: 0,
            proposalData: abi.encode(proposal, proposalValues),
            proposalInclusionProof: new bytes32[](0),
            signature: _sign(proposerPK, proposalHash)
        });
    }

    function testFuzz_shouldCallLoanContractWithLoanTerms(uint256 creditAmount, bool isOffer) external {
        proposalValues.creditAmount = bound(creditAmount, proposal.minCreditAmount, 1e40);
        proposal.isOffer = isOffer;

        bytes32 proposalHash = _proposalHash(proposal);

        vm.prank(activeLoanContract);
        (bytes32 proposalHash_, PWNSimpleLoan.Terms memory terms) = proposalContract.acceptProposal({
            acceptor: acceptor,
            refinancingLoanId: 0,
            proposalData: abi.encode(proposal, proposalValues),
            proposalInclusionProof: new bytes32[](0),
            signature: _sign(proposerPK, proposalHash)
        });

        assertEq(proposalHash_, proposalHash);
        assertEq(terms.lender, isOffer ? proposal.proposer : acceptor);
        assertEq(terms.borrower, isOffer ? acceptor : proposal.proposer);
        assertEq(terms.duration, proposal.durationOrDate);
        assertEq(uint8(terms.collateral.category), uint8(proposal.collateralCategory));
        assertEq(terms.collateral.assetAddress, proposal.collateralAddress);
        assertEq(terms.collateral.id, proposal.collateralId);
        assertEq(terms.collateral.amount, proposalValues.creditAmount); // with LTV = 100%
        assertEq(uint8(terms.credit.category), uint8(MultiToken.Category.ERC20));
        assertEq(terms.credit.assetAddress, proposal.creditAddress);
        assertEq(terms.credit.id, 0);
        assertEq(terms.credit.amount, proposalValues.creditAmount);
        assertEq(terms.fixedInterestAmount, proposal.fixedInterestAmount);
        assertEq(terms.accruingInterestAPR, proposal.accruingInterestAPR);
        assertEq(terms.lenderSpecHash, isOffer ? proposal.proposerSpecHash : bytes32(0));
        assertEq(terms.borrowerSpecHash, isOffer ? bytes32(0) : proposal.proposerSpecHash);
    }

}


/*----------------------------------------------------------*|
|*  # ERC712 ENCODE PROPOSAL                                *|
|*----------------------------------------------------------*/

contract PWNSimpleLoanElasticChainlinkProposal_Erc712EncodeProposal_Test is PWNSimpleLoanElasticChainlinkProposalTest {

    function test_shouldERC712EncodeProposal() external {
        PWNSimpleLoanElasticChainlinkProposal.ERC712Proposal memory proposalErc712 = PWNSimpleLoanElasticChainlinkProposal.ERC712Proposal(
            uint8(proposal.collateralCategory),
            proposal.collateralAddress,
            proposal.collateralId,
            proposal.checkCollateralStateFingerprint,
            proposal.collateralStateFingerprint,
            proposal.creditAddress,
            keccak256(abi.encodePacked(proposal.feedIntermediaryDenominations)),
            keccak256(abi.encodePacked(proposal.feedInvertFlags)),
            proposal.loanToValue,
            proposal.minCreditAmount,
            proposal.availableCreditLimit,
            proposal.utilizedCreditId,
            proposal.fixedInterestAmount,
            proposal.accruingInterestAPR,
            proposal.durationOrDate,
            proposal.expiration,
            proposal.acceptorController,
            keccak256(proposal.acceptorControllerData),
            proposal.proposer,
            proposal.proposerSpecHash,
            proposal.isOffer,
            proposal.refinancingLoanId,
            proposal.nonceSpace,
            proposal.nonce,
            proposal.loanContract
        );

        assertEq(
            keccak256(abi.encode(proposalErc712)),
            keccak256(proposalContract.exposed_erc712EncodeProposal(proposal))
        );
    }

}<|MERGE_RESOLUTION|>--- conflicted
+++ resolved
@@ -62,8 +62,7 @@
             accruingInterestAPR: 0,
             durationOrDate: 1 days,
             expiration: 60303,
-            acceptorController: address(0),
-            acceptorControllerData: "",
+            allowedAcceptor: address(0),
             proposer: proposer,
             proposerSpecHash: keccak256("proposer spec"),
             isOffer: true,
@@ -74,8 +73,7 @@
         });
 
         proposalValues = PWNSimpleLoanElasticChainlinkProposal.ProposalValues({
-            creditAmount: 1000,
-            acceptorControllerData: ""
+            creditAmount: 1000
         });
 
         _mockFeed(feed);
@@ -91,12 +89,12 @@
             keccak256(abi.encode(
                 keccak256("EIP712Domain(string name,string version,uint256 chainId,address verifyingContract)"),
                 keccak256("PWNSimpleLoanElasticChainlinkProposal"),
-                keccak256("1.1"),
+                keccak256("1.0"),
                 block.chainid,
                 proposalContractAddr
             )),
             keccak256(abi.encodePacked(
-                keccak256("Proposal(uint8 collateralCategory,address collateralAddress,uint256 collateralId,bool checkCollateralStateFingerprint,bytes32 collateralStateFingerprint,address creditAddress,address[] feedIntermediaryDenominations,bool[] feedInvertFlags,uint256 loanToValue,uint256 minCreditAmount,uint256 availableCreditLimit,bytes32 utilizedCreditId,uint256 fixedInterestAmount,uint24 accruingInterestAPR,uint32 durationOrDate,uint40 expiration,address acceptorController,bytes acceptorControllerData,address proposer,bytes32 proposerSpecHash,bool isOffer,uint256 refinancingLoanId,uint256 nonceSpace,uint256 nonce,address loanContract)"),
+                keccak256("Proposal(uint8 collateralCategory,address collateralAddress,uint256 collateralId,bool checkCollateralStateFingerprint,bytes32 collateralStateFingerprint,address creditAddress,address[] feedIntermediaryDenominations,bool[] feedInvertFlags,uint256 loanToValue,uint256 minCreditAmount,uint256 availableCreditLimit,bytes32 utilizedCreditId,uint256 fixedInterestAmount,uint24 accruingInterestAPR,uint32 durationOrDate,uint40 expiration,address allowedAcceptor,address proposer,bytes32 proposerSpecHash,bool isOffer,uint256 refinancingLoanId,uint256 nonceSpace,uint256 nonce,address loanContract)"),
                 proposalContract.exposed_erc712EncodeProposal(_proposal)
             ))
         ));
@@ -111,8 +109,7 @@
         proposal.utilizedCreditId = _params.utilizedCreditId;
         proposal.durationOrDate = _params.durationOrDate;
         proposal.expiration = _params.expiration;
-        proposal.acceptorController = _params.acceptorController;
-        proposal.acceptorControllerData = _params.acceptorControllerProposerData;
+        proposal.allowedAcceptor = _params.allowedAcceptor;
         proposal.proposer = _params.proposer;
         proposal.isOffer = _params.isOffer;
         proposal.refinancingLoanId = _params.refinancingLoanId;
@@ -121,7 +118,6 @@
         proposal.loanContract = _params.loanContract;
 
         proposalValues.creditAmount = _params.creditAmount;
-        proposalValues.acceptorControllerData = _params.acceptorControllerAcceptorData;
 
         vm.etch(proposal.collateralAddress, "bytes");
     }
@@ -311,8 +307,7 @@
         assertEq(_proposal.accruingInterestAPR, proposal.accruingInterestAPR);
         assertEq(_proposal.durationOrDate, proposal.durationOrDate);
         assertEq(_proposal.expiration, proposal.expiration);
-        assertEq(_proposal.acceptorController, proposal.acceptorController);
-        assertEq(_proposal.acceptorControllerData, proposal.acceptorControllerData);
+        assertEq(_proposal.allowedAcceptor, proposal.allowedAcceptor);
         assertEq(_proposal.proposer, proposal.proposer);
         assertEq(_proposal.isOffer, proposal.isOffer);
         assertEq(_proposal.refinancingLoanId, proposal.refinancingLoanId);
@@ -321,7 +316,6 @@
         assertEq(_proposal.loanContract, proposal.loanContract);
 
         assertEq(_proposalValues.creditAmount, proposalValues.creditAmount);
-        assertEq(_proposalValues.acceptorControllerData, proposalValues.acceptorControllerData);
     }
 
 }
@@ -411,12 +405,7 @@
 
         vm.expectRevert(
             abi.encodeWithSelector(
-<<<<<<< HEAD
-                Chainlink.IntermediaryDenominationsOutOfBounds.selector,
-                3, proposalContract.MAX_INTERMEDIARY_DENOMINATIONS()
-=======
                 PWNSimpleLoanElasticChainlinkProposal.IntermediaryDenominationsOutOfBounds.selector, max + 1, max
->>>>>>> 447630b9
             )
         );
         proposalContract.getCollateralAmount(credAddr, credAmount, collAddr, feedIntermediaryDenominations, feedInvertFlags, loanToValue);
@@ -523,7 +512,7 @@
 |*  # ACCEPT PROPOSAL                                       *|
 |*----------------------------------------------------------*/
 
-contract PWNSimpleLoanElasticChainlinkProposal_AcceptProposal_Test is PWNSimpleLoanElasticChainlinkProposalTest, PWNSimpleLoanProposal_AcceptProposal_Test(0) {
+contract PWNSimpleLoanElasticChainlinkProposal_AcceptProposal_Test is PWNSimpleLoanElasticChainlinkProposalTest, PWNSimpleLoanProposal_AcceptProposal_Test {
 
     function setUp() virtual public override(PWNSimpleLoanElasticChainlinkProposalTest, PWNSimpleLoanProposalTest) {
         super.setUp();
@@ -613,9 +602,37 @@
 
 contract PWNSimpleLoanElasticChainlinkProposal_Erc712EncodeProposal_Test is PWNSimpleLoanElasticChainlinkProposalTest {
 
+    struct Proposal_ERC712 {
+        MultiToken.Category collateralCategory;
+        address collateralAddress;
+        uint256 collateralId;
+        bool checkCollateralStateFingerprint;
+        bytes32 collateralStateFingerprint;
+        address creditAddress;
+        bytes32 feedIntermediaryDenominationsHash; // encode array hash
+        bytes32 feedInvertFlagsHash; // encode array hash
+        uint256 loanToValue;
+        uint256 minCreditAmount;
+        uint256 availableCreditLimit;
+        bytes32 utilizedCreditId;
+        uint256 fixedInterestAmount;
+        uint24 accruingInterestAPR;
+        uint32 durationOrDate;
+        uint40 expiration;
+        address allowedAcceptor;
+        address proposer;
+        bytes32 proposerSpecHash;
+        bool isOffer;
+        uint256 refinancingLoanId;
+        uint256 nonceSpace;
+        uint256 nonce;
+        address loanContract;
+    }
+
+
     function test_shouldERC712EncodeProposal() external {
-        PWNSimpleLoanElasticChainlinkProposal.ERC712Proposal memory proposalErc712 = PWNSimpleLoanElasticChainlinkProposal.ERC712Proposal(
-            uint8(proposal.collateralCategory),
+        Proposal_ERC712 memory proposalErc712 = Proposal_ERC712(
+            proposal.collateralCategory,
             proposal.collateralAddress,
             proposal.collateralId,
             proposal.checkCollateralStateFingerprint,
@@ -631,8 +648,7 @@
             proposal.accruingInterestAPR,
             proposal.durationOrDate,
             proposal.expiration,
-            proposal.acceptorController,
-            keccak256(proposal.acceptorControllerData),
+            proposal.allowedAcceptor,
             proposal.proposer,
             proposal.proposerSpecHash,
             proposal.isOffer,
